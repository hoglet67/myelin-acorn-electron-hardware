--- conflicted
+++ resolved
@@ -37,11 +37,7 @@
 
         resp = ''
         print("Waiting for SEND SVF")
-<<<<<<< HEAD
-        while 1:
-=======
         while True:
->>>>>>> a40da427
             r = ser.read(1024)
             if r:
                 resp += r
@@ -63,11 +59,7 @@
             if stars < -3:
                 time.sleep(0.001)
             else:
-<<<<<<< HEAD
-                print("\r  (write @ line %d, %d/%d)" % (line_no, svf_pos, len(svf)),)
-=======
                 print("\r  (write @ line %d, %d/%d)" % (line_no, svf_pos, len(svf)), end=' ')
->>>>>>> a40da427
                 sys.stdout.flush()
 
                 # always send 63 chars if we can
