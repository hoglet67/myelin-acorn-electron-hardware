from __future__ import print_function
# Copyright 2017 Google Inc.
#
# Licensed under the Apache License, Version 2.0 (the "License");
# you may not use this file except in compliance with the License.
# You may obtain a copy of the License at
#
#     http://www.apache.org/licenses/LICENSE-2.0
#
# Unless required by applicable law or agreed to in writing, software
# distributed under the License is distributed on an "AS IS" BASIS,
# WITHOUT WARRANTIES OR CONDITIONS OF ANY KIND, either express or implied.
# See the License for the specific language governing permissions and
# limitations under the License.

# Program a 128kB, 256kB, or 512kB ROM image into a master_updateable_megarom
# board.

import re
import megarom
import sys
import time

def read_until(ser, match):
    resp = ''
    while True:
        r = ser.read(1024)
        if r:
            print(repr(r))
            resp += r
            if resp.find(match) != -1:
                break
            else:
                time.sleep(0.1)
    return resp

def main():
    rom_fn, = sys.argv[1:]
    rom = open(rom_fn).read()

    with megarom.Port() as ser:
        print("\n* Port open.  Giving it a kick, and waiting for OK.")
        ser.write("\n")
        r = read_until(ser, "OK")

        print("\n* Requesting chip ID and locking chip")
        ser.write("I\n")  # identify chip
        r = read_until(ser, "OK")
        m = re.search("Size = (\d+)", r)
        if not m:
            raise Exception("Chip identification failed")
        chip_size = int(m.group(1))
<<<<<<< HEAD
        print "\n* Chip size = %d bytes" % chip_size
        usb_block_size = 63 if (chip_size < 1048576) else 1024  # atmega32u4 can't handle big usb chunks, but atsamd21 can
=======
        print("\n* Chip size = %d bytes" % chip_size)
>>>>>>> a40da427

        if len(rom) != chip_size:
            raise Exception("%s is %d bytes long, which does not match the flash capacity of %d bytes" % (rom_fn, len(rom), chip_size))

        print("\n* Start programming process")
        ser.write("P\n")  # program chip

        input_buf = ''
        done = 0
        while not done:
            input_buf += read_until(ser, "\n")
            while input_buf.find("\n") != -1:
                p = input_buf.find("\n") + 1
                line, input_buf = input_buf[:p], input_buf[p:]
                line = line.strip()
                print("parse",repr(line))
                if line == "OK":
                    print("All done!")
                    done = 1
                    break
                m = re.search(r"^(\d+)\+(\d+)$", line)
                if not m: continue

                start, size = int(m.group(1)), int(m.group(2))
                print("* Sending data from %d-%d" % (start, start+size))
                blk = rom[start:start+size]
                #print `blk[:64]`
                while len(blk):
                    n = ser.write(blk[:usb_block_size])
                    if n:
                        blk = blk[n:]
<<<<<<< HEAD
                        #print "wrote %d bytes" % n
=======
                        print("wrote %d bytes" % n)
>>>>>>> a40da427
                    else:
                        time.sleep(0.01)


if __name__ == '__main__':
    main()<|MERGE_RESOLUTION|>--- conflicted
+++ resolved
@@ -50,12 +50,8 @@
         if not m:
             raise Exception("Chip identification failed")
         chip_size = int(m.group(1))
-<<<<<<< HEAD
-        print "\n* Chip size = %d bytes" % chip_size
+        print("\n* Chip size = %d bytes" % chip_size)
         usb_block_size = 63 if (chip_size < 1048576) else 1024  # atmega32u4 can't handle big usb chunks, but atsamd21 can
-=======
-        print("\n* Chip size = %d bytes" % chip_size)
->>>>>>> a40da427
 
         if len(rom) != chip_size:
             raise Exception("%s is %d bytes long, which does not match the flash capacity of %d bytes" % (rom_fn, len(rom), chip_size))
@@ -87,11 +83,7 @@
                     n = ser.write(blk[:usb_block_size])
                     if n:
                         blk = blk[n:]
-<<<<<<< HEAD
-                        #print "wrote %d bytes" % n
-=======
-                        print("wrote %d bytes" % n)
->>>>>>> a40da427
+                        #print("wrote %d bytes" % n)
                     else:
                         time.sleep(0.01)
 
